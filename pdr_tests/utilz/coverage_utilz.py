--- conflicted
+++ resolved
@@ -11,26 +11,17 @@
 
 import pdr_tests
 
+
 # defining these separately from the 'special' label search
 IRRELEVANT_EXTENSIONS = [
-    "backup",
-    "bak",
-    "btupd",
-    "cat",
-    "cmdlog",
-    "gif",
-    "htm",
-    "html",
-    "jpg",
-    "log",
-    "pdf",
-    "png",
-    "temp",
-    "tmp",
-    "txt",
+    'backup', 'bak', 'btupd', 'cat', 'cmdlog', 'gif', 'htm', 'html', 'jpg',
+    'log', 'pdf', 'png', 'temp', 'tmp', 'txt'
 ]
-LABEL_EXTENSIONS = ["fmt", "lbl", "xml", "hdr"]
-# TODO, maybe: explicitly ignore some 'calib', 'geometry', etc. directories?
+
+LABEL_EXTENSIONS = ['fmt', 'lbl', 'xml']
+# TODO, maybe: explicitly ignore some 'calib', 'geometry', 'document',
+#  'index' etc. directories?
+
 
 
 def add_coverage_column(input_manifest):
@@ -202,13 +193,9 @@
     return constants, table
 
 
-<<<<<<< HEAD
 def get_extensions(filenames: pa.Array):
     extensions = pac.extract_regex(filenames, r"\.(?P<extension>\w+)$")
     return pac.struct_field(extensions, [0])
-=======
-# TODO, maybe: explicitly ignore some 'calib', 'geometry', 'document', 'index' etc. directories?
->>>>>>> d2a8e18e
 
 
 def make_countframe(directories: pa.Array, filenames: pa.Array):
